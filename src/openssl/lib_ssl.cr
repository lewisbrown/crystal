--- conflicted
+++ resolved
@@ -44,11 +44,7 @@
 end
 
 # :nodoc:
-<<<<<<< HEAD
-module OpenSSL::Init
-=======
 module OpenSSLInit
->>>>>>> 3cd6050b
   # Workaround to force this initialization as soon as the program starts, before main
   @@init = begin
     LibSSL.ssl_library_init
